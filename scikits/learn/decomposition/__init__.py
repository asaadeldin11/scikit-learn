"""
Matrix decomposition algorithms
"""

from .nmf import NMF, ProjectedGradientNMF
from .pca import PCA, RandomizedPCA, ProbabilisticPCA, KernelPCA
<<<<<<< HEAD
from .sparse_pca import SparsePCA, sparse_pca
from .fastica_ import FastICA, fastica
from .dict_learning import DictionaryLearning
=======
from .sparse_pca import SparsePCA, dict_learning
from .fastica_ import FastICA, fastica
>>>>>>> 7e83a539
<|MERGE_RESOLUTION|>--- conflicted
+++ resolved
@@ -4,11 +4,6 @@
 
 from .nmf import NMF, ProjectedGradientNMF
 from .pca import PCA, RandomizedPCA, ProbabilisticPCA, KernelPCA
-<<<<<<< HEAD
-from .sparse_pca import SparsePCA, sparse_pca
-from .fastica_ import FastICA, fastica
-from .dict_learning import DictionaryLearning
-=======
 from .sparse_pca import SparsePCA, dict_learning
 from .fastica_ import FastICA, fastica
->>>>>>> 7e83a539
+from .dict_learning import DictionaryLearning