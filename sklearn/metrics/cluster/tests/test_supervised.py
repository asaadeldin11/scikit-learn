--- conflicted
+++ resolved
@@ -28,19 +28,6 @@
 ]
 
 
-<<<<<<< HEAD
-def assert_raise_message(exception, message_start, callable, *args, **kwargs):
-    """Helper function to test error messages in exceptions"""
-    try:
-        callable(*args, **kwargs)
-        raise AssertionError("Should have raised %r..." %
-                             exception(message_start))
-    except exception as e:
-        assert str(e).startswith(message_start)
-
-
-=======
->>>>>>> 86e8b0d2
 def test_error_messages_on_wrong_input():
     for score_func in score_funcs:
         expected = ('labels_true and labels_pred must have same size,'
