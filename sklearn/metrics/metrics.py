"""Utilities to evaluate the predictive performance of models

Functions named as *_score return a scalar value to maximize: the higher the
better

Function named as *_loss return a scalar value to minimize: the lower the
better
"""

# Authors: Alexandre Gramfort <alexandre.gramfort@inria.fr>
#          Mathieu Blondel <mathieu@mblondel.org>
#          Olivier Grisel <olivier.grisel@ensta.org>
# License: BSD Style.

import numpy as np

from ..utils import check_arrays


def unique_labels(*list_of_labels):
    """Extract an ordered integer array of unique labels

    This implementation ignores any occurrence of NaNs.

    """
    list_of_labels = [np.unique(labels[np.isfinite(labels)].ravel())
                      for labels in list_of_labels]
    list_of_labels = np.concatenate(list_of_labels)
    return np.unique(list_of_labels)


def confusion_matrix(y_true, y_pred, labels=None):
    """Compute confusion matrix to evaluate the accuracy of a classification

    By definition a confusion matrix cm is such that cm[i, j] is equal
    to the number of observations known to be in group i but predicted
    to be in group j

    Parameters
    ----------
    y_true : array, shape = [n_samples]
        true targets

    y_pred : array, shape = [n_samples]
        estimated targets

    Returns
    -------
    CM : array, shape = [n_classes, n_classes]
        confusion matrix

    References
    ----------
    http://en.wikipedia.org/wiki/Confusion_matrix

    """
    if labels is None:
        labels = unique_labels(y_true, y_pred)
    else:
        labels = np.asarray(labels, dtype=np.int)

    n_labels = labels.size

    CM = np.empty((n_labels, n_labels), dtype=np.long)
    for i, label_i in enumerate(labels):
        for j, label_j in enumerate(labels):
            CM[i, j] = np.sum(
                np.logical_and(y_true == label_i, y_pred == label_j))

    return CM


def roc_curve(y_true, y_score):
    """compute Receiver operating characteristic (ROC)

    Note: this implementation is restricted to the binary classification task.

    Parameters
    ----------

    y_true : array, shape = [n_samples]
        true binary labels

    y_score : array, shape = [n_samples]
        target scores, can either be probability estimates of
        the positive class, confidence values, or binary decisions.

    Returns
    -------
    fpr : array, shape = [>2]
        False Positive Rates

    tpr : array, shape = [>2]
        True Positive Rates

    thresholds : array, shape = [>2]
        Thresholds on proba_ used to compute fpr and tpr

    Examples
    --------
    >>> import numpy as np
    >>> from sklearn import metrics
    >>> y = np.array([1, 1, 2, 2])
    >>> scores = np.array([0.1, 0.4, 0.35, 0.8])
    >>> fpr, tpr, thresholds = metrics.roc_curve(y, scores)
    >>> fpr
    array([ 0. ,  0.5,  0.5,  1. ])


    References
    ----------
    http://en.wikipedia.org/wiki/Receiver_operating_characteristic

    """
    y_true = y_true.ravel()
    classes = np.unique(y_true)

    # ROC only for binary classification
    if classes.shape[0] != 2:
        raise ValueError("ROC is defined for binary classification only")

    y_score = y_score.ravel()

    n_pos = float(np.sum(y_true == classes[1]))  # nb of true positive
    n_neg = float(np.sum(y_true == classes[0]))  # nb of true negative

    thresholds = np.unique(y_score)
    neg_value, pos_value = classes[0], classes[1]

    tpr = np.empty(thresholds.size, dtype=np.float)  # True positive rate
    fpr = np.empty(thresholds.size, dtype=np.float)  # False positive rate

    # Build tpr/fpr vector
    current_pos_count = current_neg_count = sum_pos = sum_neg = idx = 0

    signal = np.c_[y_score, y_true]
    sorted_signal = signal[signal[:, 0].argsort(), :][::-1]
    last_score = sorted_signal[0][0]
    for score, value in sorted_signal:
        if score == last_score:
            if value == pos_value:
                current_pos_count += 1
            else:
                current_neg_count += 1
        else:
            tpr[idx] = (sum_pos + current_pos_count) / n_pos
            fpr[idx] = (sum_neg + current_neg_count) / n_neg
            sum_pos += current_pos_count
            sum_neg += current_neg_count
            current_pos_count = 1 if value == pos_value else 0
            current_neg_count = 1 if value == neg_value else 0
            idx += 1
            last_score = score
    else:
        tpr[-1] = (sum_pos + current_pos_count) / n_pos
        fpr[-1] = (sum_neg + current_neg_count) / n_neg

    # hard decisions, add (0,0)
    if fpr.shape[0] == 2:
        fpr = np.array([0.0, fpr[0], fpr[1]])
        tpr = np.array([0.0, tpr[0], tpr[1]])
    # trivial decisions, add (0,0) and (1,1)
    elif fpr.shape[0] == 1:
        fpr = np.array([0.0, fpr[0], 1.0])
        tpr = np.array([0.0, tpr[0], 1.0])

    return fpr, tpr, thresholds


def auc(x, y):
    """Compute Area Under the Curve (AUC) using the trapezoidal rule

    Parameters
    ----------
    x : array, shape = [n]
        x coordinates

    y : array, shape = [n]
        y coordinates

    Returns
    -------
    auc : float

    Examples
    --------
    >>> import numpy as np
    >>> from sklearn import metrics
    >>> y = np.array([1, 1, 2, 2])
    >>> pred = np.array([0.1, 0.4, 0.35, 0.8])
    >>> fpr, tpr, thresholds = metrics.roc_curve(y, pred)
    >>> metrics.auc(fpr, tpr)
    0.75

    """
    x, y = check_arrays(x, y)
    assert x.shape[0] == y.shape[0]
    assert x.shape[0] >= 3

    # reorder the data points according to the x axis
    order = np.argsort(x)
    x = x[order]
    y = y[order]

    h = np.diff(x)
    area = np.sum(h * (y[1:] + y[:-1])) / 2.0
    return area


def precision_score(y_true, y_pred, pos_label=1):
    """Compute the precision

    The precision is the ratio :math:`tp / (tp + fp)` where tp is the
    number of true positives and fp the number of false positives. The
    precision is intuitively the ability of the classifier not to
    label as positive a sample that is negative.

    The best value is 1 and the worst value is 0.

    Parameters
    ----------
    y_true : array, shape = [n_samples]
        true targets

    y_pred : array, shape = [n_samples]
        predicted targets

    pos_label : int
        in the binary classification case, give the label of the
        positive class (default is 1). Everything else but 'pos_label'
        is considered to belong to the negative class.
        Not used in the case of multiclass classification.

    Returns
    -------
    precision : float
        precision of the positive class in binary classification or
        weighted avergage of the precision of each class for the
        multiclass task

    """
    p, _, _, s = precision_recall_fscore_support(y_true, y_pred)
    if p.shape[0] == 2:
        return p[pos_label]
    else:
        return np.average(p, weights=s)


def recall_score(y_true, y_pred, pos_label=1):
    """Compute the recall

    The recall is the ratio :math:`tp / (tp + fn)` where tp is the number of
    true positives and fn the number of false negatives. The recall is
    intuitively the ability of the classifier to find all the positive samples.

    The best value is 1 and the worst value is 0.

    Parameters
    ----------
    y_true : array, shape = [n_samples]
        true targets

    y_pred : array, shape = [n_samples]
        predicted targets

    pos_label : int
        in the binary classification case, give the label of the positive
        class (default is 1). Everything else but 'pos_label'
        is considered to belong to the negative class.
        Not used in the case of multiclass classification.

    Returns
    -------
    recall : float
        recall of the positive class in binary classification or weighted
        avergage of the recall of each class for the multiclass task.

    """
    _, r, _, s = precision_recall_fscore_support(y_true, y_pred)
    if r.shape[0] == 2:
        return r[pos_label]
    else:
        return np.average(r, weights=s)


def fbeta_score(y_true, y_pred, beta, pos_label=1):
    """Compute fbeta score

    The F_beta score is the weighted harmonic mean of precision and recall,
    reaching its optimal value at 1 and its worst value at 0.
<<<<<<< HEAD
    
=======

>>>>>>> 365dadda
    The beta parameter determines the weight of precision in the combined
    score. beta < 1 lends more weight to precision, while beta > 1 favors
    precision (beta == 0 considers only precision, beta == inf only recall).

    Parameters
    ----------
    y_true : array, shape = [n_samples]
        true targets

    y_pred : array, shape = [n_samples]
        predicted targets

    beta: float

    pos_label : int
        in the binary classification case, give the label of the positive
        class (default is 1). Everything else but 'pos_label'
        is considered to belong to the negative class.
        Not used in the case of multiclass classification.

    Returns
    -------
    fbeta_score : float
        fbeta_score of the positive class in binary classification or weighted
        avergage of the fbeta_score of each class for the multiclass task.

    See also
    --------
    R. Baeza-Yates and B. Ribeiro-Neto (2011). Modern Information Retrieval.
    Addison Wesley, pp. 327-328.

    http://en.wikipedia.org/wiki/F1_score

    """
    _, _, f, s = precision_recall_fscore_support(y_true, y_pred, beta=beta)
    if f.shape[0] == 2:
        return f[pos_label]
    else:
        return np.average(f, weights=s)


def f1_score(y_true, y_pred, pos_label=1):
    """Compute f1 score

    The F1 score can be interpreted as a weighted average of the precision
    and recall, where an F1 score reaches its best value at 1 and worst
    score at 0. The relative contribution of precision and recall to the f1
    score are equal.

        F_1 = 2 * (precision * recall) / (precision + recall)

    See: http://en.wikipedia.org/wiki/F1_score

    In the multi-class case, this is the weighted average of the f1-score of
    each class.

    Parameters
    ----------
    y_true : array, shape = [n_samples]
        true targets

    y_pred : array, shape = [n_samples]
        predicted targets

    pos_label : int
        in the binary classification case, give the label of the positive class
        (default is 1). Everything else but 'pos_label'
        is considered to belong to the negative class.
        Not used in the case of multiclass classification.

    Returns
    -------
    f1_score : float
        f1_score of the positive class in binary classification or weighted
        avergage of the f1_scores of each class for the multiclass task

    References
    ----------
    http://en.wikipedia.org/wiki/F1_score

    """
    return fbeta_score(y_true, y_pred, 1, pos_label=pos_label)


def precision_recall_fscore_support(y_true, y_pred, beta=1.0, labels=None):
    """Compute precisions, recalls, f-measures and support for each class

    The precision is the ratio :math:`tp / (tp + fp)` where tp is the number of
    true positives and fp the number of false positives. The precision is
    intuitively the ability of the classifier not to label as positive a sample
    that is negative.

    The recall is the ratio :math:`tp / (tp + fn)` where tp is the number of
    true positives and fn the number of false negatives. The recall is
    intuitively the ability of the classifier to find all the positive samples.

    The F_beta score can be interpreted as a weighted harmonic mean of
    the precision and recall, where an F_beta score reaches its best
    value at 1 and worst score at 0.

    The F_beta score weights recall beta as much as precision. beta = 1.0 means
    recall and precsion are as important.

    The support is the number of occurrences of each class in y_true.

    Parameters
    ----------
    y_true : array, shape = [n_samples]
        true targets

    y_pred : array, shape = [n_samples]
        predicted targets

    beta : float, 1.0 by default
        the strength of recall versus precision in the f-score

    Returns
    -------
    precision: array, shape = [n_unique_labels], dtype = np.double
    recall: array, shape = [n_unique_labels], dtype = np.double
    f1_score: array, shape = [n_unique_labels], dtype = np.double
    support: array, shape = [n_unique_labels], dtype = np.long

    References
    ----------
    http://en.wikipedia.org/wiki/Precision_and_recall

    """
    y_true, y_pred = check_arrays(y_true, y_pred)
    assert(beta > 0)
    if labels is None:
        labels = unique_labels(y_true, y_pred)
    else:
        labels = np.asarray(labels, dtype=np.int)

    n_labels = labels.size
    true_pos = np.zeros(n_labels, dtype=np.double)
    false_pos = np.zeros(n_labels, dtype=np.double)
    false_neg = np.zeros(n_labels, dtype=np.double)
    support = np.zeros(n_labels, dtype=np.long)

    for i, label_i in enumerate(labels):
        true_pos[i] = np.sum(y_pred[y_true == label_i] == label_i)
        false_pos[i] = np.sum(y_pred[y_true != label_i] == label_i)
        false_neg[i] = np.sum(y_pred[y_true == label_i] != label_i)
        support[i] = np.sum(y_true == label_i)

    try:
        # oddly, we may get an "invalid" rather than a "divide" error here
        old_err_settings = np.seterr(divide='ignore', invalid='ignore')

        # precision and recall
        precision = true_pos / (true_pos + false_pos)
        recall = true_pos / (true_pos + false_neg)

        # handle division by 0.0 in precision and recall
        precision[(true_pos + false_pos) == 0.0] = 0.0
        recall[(true_pos + false_neg) == 0.0] = 0.0

        # fbeta score
        beta2 = beta ** 2
        fscore = (1 + beta2) * (precision * recall) / (
            beta2 * precision + recall)

        # handle division by 0.0 in fscore
        fscore[(precision + recall) == 0.0] = 0.0
    finally:
        np.seterr(**old_err_settings)

    return precision, recall, fscore, support


def classification_report(y_true, y_pred, labels=None, target_names=None):
    """Build a text report showing the main classification metrics

    Parameters
    ----------
    y_true : array, shape = [n_samples]
        true targets

    y_pred : array, shape = [n_samples]
        estimated targets

    labels : array, shape = [n_labels]
        optional list of label indices to include in the report

    target_names : list of strings
        optional display names matching the labels (same order)

    Returns
    -------
    report : string
        Text summary of the precision, recall, f1-score for each class

    """

    if labels is None:
        labels = unique_labels(y_true, y_pred)
    else:
        labels = np.asarray(labels, dtype=np.int)

    last_line_heading = 'avg / total'

    if target_names is None:
        width = len(last_line_heading)
        target_names = ['%d' % l for l in labels]
    else:
        width = max(len(cn) for cn in target_names)
        width = max(width, len(last_line_heading))

    headers = ["precision", "recall", "f1-score", "support"]
    fmt = '%% %ds' % width  # first column: class name
    fmt += '  '
    fmt += ' '.join(['% 9s' for _ in headers])
    fmt += '\n'

    headers = [""] + headers
    report = fmt % tuple(headers)
    report += '\n'

    p, r, f1, s = precision_recall_fscore_support(y_true, y_pred,
                                                  labels=labels)
    for i, label in enumerate(labels):
        values = [target_names[i]]
        for v in (p[i], r[i], f1[i]):
            values += ["%0.2f" % float(v)]
        values += ["%d" % int(s[i])]
        report += fmt % tuple(values)

    report += '\n'

    # compute averages
    values = [last_line_heading]
    for v in (np.average(p, weights=s),
              np.average(r, weights=s),
              np.average(f1, weights=s)):
        values += ["%0.2f" % float(v)]
    values += ['%d' % np.sum(s)]
    report += fmt % tuple(values)
    return report


def precision_recall_curve(y_true, probas_pred):
    """Compute precision-recall pairs for different probability thresholds

    Note: this implementation is restricted to the binary classification task.

    The precision is the ratio :math:`tp / (tp + fp)` where tp is the number of
    true positives and fp the number of false positives. The precision is
    intuitively the ability of the classifier not to label as positive a sample
    that is negative.

    The recall is the ratio :math:`tp / (tp + fn)` where tp is the number of
    true positives and fn the number of false negatives. The recall is
    intuitively the ability of the classifier to find all the positive samples.

    Parameters
    ----------
    y_true : array, shape = [n_samples]
        true targets of binary classification in range {-1, 1} or {0, 1}

    probas_pred : array, shape = [n_samples]
        estimated probabilities

    Returns
    -------
    precision : array, shape = [n]
        Precision values

    recall : array, shape = [n]
        Recall values

    thresholds : array, shape = [n]
        Thresholds on proba_ used to compute precision and recall

    """
    y_true = y_true.ravel()
    labels = np.unique(y_true)
    if np.all(labels == np.array([-1, 1])):
        # convert {-1, 1} to boolean {0, 1} repr
        y_true[y_true == -1] = 0
        labels = np.array([0, 1])
    if not np.all(labels == np.array([0, 1])):
        raise ValueError("y_true contains non binary labels: %r" % labels)

    probas_pred = probas_pred.ravel()
    thresholds = np.sort(np.unique(probas_pred))
    n_thresholds = thresholds.size + 1
    precision = np.empty(n_thresholds)
    recall = np.empty(n_thresholds)
    for i, t in enumerate(thresholds):
        y_pred = np.ones(len(y_true))
        y_pred[probas_pred < t] = 0
        p, r, _, _ = precision_recall_fscore_support(y_true, y_pred)
        precision[i] = p[1]
        recall[i] = r[1]
    precision[-1] = 1.0
    recall[-1] = 0.0
    return precision, recall, thresholds


def explained_variance_score(y_true, y_pred):
    """Explained variance regression score function

    Best possible score is 1.0, lower values are worse.

    Note: the explained variance is not a symmetric function.

    return the explained variance

    Parameters
    ----------
    y_true : array-like

    y_pred : array-like

    """
    y_true, y_pred = check_arrays(y_true, y_pred)
    numerator = np.var(y_true - y_pred)
    denominator = np.var(y_true)
    if denominator == 0.0:
        if numerator == 0.0:
            return 1.0
        else:
            # arbitary set to zero to avoid -inf scores, having a constant
            # y_true is not interesting for scoring a regression anyway
            return 0.0
    return 1 - numerator / denominator


def r2_score(y_true, y_pred):
    """R^2 (coefficient of determination) regression score function

    Best possible score is 1.0, lower values are worse.

    Note: not a symmetric function.

    return the R^2 score

    Parameters
    ----------
    y_true : array-like

    y_pred : array-like

    """
    y_true, y_pred = check_arrays(y_true, y_pred)
    numerator = ((y_true - y_pred) ** 2).sum()
    denominator = ((y_true - y_true.mean()) ** 2).sum()
    if denominator == 0.0:
        if numerator == 0.0:
            return 1.0
        else:
            # arbitary set to zero to avoid -inf scores, having a constant
            # y_true is not interesting for scoring a regression anyway
            return 0.0
    return 1 - numerator / denominator


def zero_one_score(y_true, y_pred):
    """Zero-One classification score

    Positive integer (number of good classifications).
    The best performance is 1.

    Return the percentage of good predictions.

    Parameters
    ----------
    y_true : array-like

    y_pred : array-like

    Returns
    -------
    score : integer

    """
    y_true, y_pred = check_arrays(y_true, y_pred)
    return np.mean(y_pred == y_true)


###############################################################################
# Loss functions

def zero_one(y_true, y_pred):
    """Zero-One classification loss

    Positive integer (number of misclassifications). The best performance
    is 0.

    Return the number of errors

    Parameters
    ----------
    y_true : array-like

    y_pred : array-like

    Returns
    -------
    loss : integer

    """
    y_true, y_pred = check_arrays(y_true, y_pred)
    return np.sum(y_pred != y_true)


def mean_square_error(y_true, y_pred):
    """Mean square error regression loss

    Positive floating point value: the best value is 0.0.

    return the mean square error

    Parameters
    ----------
    y_true : array-like

    y_pred : array-like

    Returns
    -------
    loss : float

    """
    y_true, y_pred = check_arrays(y_true, y_pred)
    return np.linalg.norm(y_pred - y_true) ** 2


def hinge_loss(y_true, pred_decision, pos_label=1, neg_label=-1):
    """
    Cumulated hinge loss (non-regularized).

    Assuming labels in y_true are encoded with +1 and -1,
    when a prediction mistake is made, margin = y_true * pred_decision
    is always negative (since the signs disagree), therefore 1 - margin
    is always greater than 1. The cumulated hinge loss therefore
    upperbounds the number of mistakes made by the classifier.

    Parameters
    ----------
    y_true : array, shape = [n_samples]
        True target (integers)

    pred_decision : array, shape = [n_samples] or [n_samples, n_classes]
        Predicted decisions, as output by decision_function (floats)

    """
    # TODO: multi-class hinge-loss

    if pos_label != 1 or neg_label != -1:
        # the rest of the code assumes that positive and negative labels
        # are encoded as +1 and -1 respectively
        y_true = y_true.copy()
        y_true[y_true == pos_label] = 1
        y_true[y_true == neg_label] = -1

    margin = y_true * pred_decision
    losses = 1 - margin
    # The hinge doesn't penalize good enough predictions.
    losses[losses <= 0] = 0
    return np.mean(losses)<|MERGE_RESOLUTION|>--- conflicted
+++ resolved
@@ -288,11 +288,7 @@
 
     The F_beta score is the weighted harmonic mean of precision and recall,
     reaching its optimal value at 1 and its worst value at 0.
-<<<<<<< HEAD
-    
-=======
-
->>>>>>> 365dadda
+
     The beta parameter determines the weight of precision in the combined
     score. beta < 1 lends more weight to precision, while beta > 1 favors
     precision (beta == 0 considers only precision, beta == inf only recall).
