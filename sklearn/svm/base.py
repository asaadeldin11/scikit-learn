import numpy as np
import scipy.sparse as sp
<<<<<<< HEAD
=======
import warnings
>>>>>>> 95946d02

from . import libsvm, liblinear
from . import libsvm_sparse
from ..base import BaseEstimator
<<<<<<< HEAD
from ..utils import array2d
from ..utils import safe_asarray
from ..utils.extmath import safe_sparse_dot
import warnings
=======
from ..utils import array2d, atleast2d_or_csr
from ..utils.extmath import safe_sparse_dot
>>>>>>> 95946d02


LIBSVM_IMPL = ['c_svc', 'nu_svc', 'one_class', 'epsilon_svr', 'nu_svr']


def _get_class_weight(class_weight, y):
    """Estimate class weights for unbalanced datasets."""
    if class_weight == 'auto':
        uy = np.unique(y)
        weight_label = np.asarray(uy, dtype=np.int32, order='C')
        weight = np.array([1.0 / np.sum(y == i) for i in uy],
                          dtype=np.float64, order='C')
        weight *= uy.shape[0] / np.sum(weight)
    else:
        if class_weight is None:
            keys = values = []
        else:
            keys = class_weight.keys()
            values = class_weight.values()
        weight = np.asarray(values, dtype=np.float64, order='C')
        weight_label = np.asarray(keys, dtype=np.int32, order='C')

    return weight, weight_label


def _one_vs_one_coef(dual_coef, n_support, support_vectors):
    """Generate primal coefficients from dual coefficients
    for the one-vs-one multi class LibSVM in the case
    of a linear kernel."""

    # get 1vs1 weights for all n*(n-1) classifiers.
    # this is somewhat messy.
    # shape of dual_coef_ is nSV * (n_classes -1)
    # see docs for details
    n_class = dual_coef.shape[0] + 1

    # XXX we could do preallocation of coef but
    # would have to take care in the sparse case
    coef = []
    sv_locs = np.cumsum(np.hstack([[0], n_support]))
    for class1 in xrange(n_class):
        # SVs for class1:
        sv1 = support_vectors[sv_locs[class1]:sv_locs[class1 + 1], :]
        for class2 in xrange(class1 + 1, n_class):
            # SVs for class1:
            sv2 = support_vectors[sv_locs[class2]:sv_locs[class2 + 1], :]

            # dual coef for class1 SVs:
            alpha1 = dual_coef[class2 - 1, sv_locs[class1]:sv_locs[class1 + 1]]
            # dual coef for class2 SVs:
            alpha2 = dual_coef[class1, sv_locs[class2]:sv_locs[class2 + 1]]
            # build weight for class1 vs class2

            coef.append(safe_sparse_dot(alpha1, sv1)
                    + safe_sparse_dot(alpha2, sv2))
    return coef


class BaseLibSVM(BaseEstimator):
    """Base class for estimators that use libsvm as backing library

    This implements support vector machine classification and regression.
    """

    _sparse_kernels = ["linear", "poly", "rbf", "sigmoid", "precomputed"]

    def __init__(self, impl, kernel, degree, gamma, coef0,
                 tol, C, nu, epsilon, shrinking, probability, cache_size,
                 scale_C, sparse, class_weight):

        if not impl in LIBSVM_IMPL:
            raise ValueError("impl should be one of %s, %s was given" % (
                LIBSVM_IMPL, impl))
        if hasattr(kernel, '__call__'):
            self.kernel_function = kernel
            self.kernel = 'precomputed'
        else:
            self.kernel = kernel
        if not scale_C:
            warnings.warn('SVM: scale_C will disappear and be assumed to be '
                          'True in scikit-learn 0.12', FutureWarning,
                          stacklevel=2)

        self.impl = impl
        self.degree = degree
        self.gamma = gamma
        self.coef0 = coef0
        self.tol = tol
        self.C = C
        self.nu = nu
        self.epsilon = epsilon
        self.shrinking = shrinking
        self.probability = probability
        self.cache_size = cache_size
        self.scale_C = scale_C
<<<<<<< HEAD

    @abstractmethod
    def fit(self, X, y, class_weight=None, sample_weight=None):
        pass

    @abstractmethod
    def predict(self, X):
        pass

    @abstractmethod
    def predict_proba(self, X):
        pass

    def predict_log_proba(self, T):
        """Compute the log likehoods each possible outcomes of samples in T.

        The model need to have probability information computed at training
        time: fit with attribute `probability` set to True.

        Parameters
        ----------
        T : array-like, shape = [n_samples, n_features]

        Returns
        -------
        T : array-like, shape = [n_samples, n_classes]
            Returns the log-probabilities of the sample for each class in
            the model, where classes are ordered by arithmetical
            order.

        Notes
        -----
        The probability model is created using cross validation, so
        the results can be slightly different than those obtained by
        predict. Also, it will meaningless results on very small
        datasets.
        """
        return np.log(self.predict_proba(T))

    @property
    def coef_(self):
        if self.kernel != 'linear':
            raise ValueError('coef_ is only available when using a '
                             'linear kernel')
        coef = safe_sparse_dot(self.dual_coef_, self.support_vectors_)
        # coef_ being a read-only property it's better to mark the value as
        # immutable to avoid hiding potential bugs for the unsuspecting user
        if sp.issparse(coef):
            # sparse matrix do not have global flags
            coef.data.flags.writeable = False
        else:
            # regular dense array
            coef.flags.writeable = False
        return coef


class DenseBaseLibSVM(BaseLibSVM):
    def _compute_kernel(self, X):
        """Return the data transformed by a callable kernel"""
        if hasattr(self, 'kernel_function'):
            # in the case of precomputed kernel given as a function, we
            # have to compute explicitly the kernel matrix
            X = np.asarray(self.kernel_function(X, self.__Xfit),
                           dtype=np.float64, order='C')
        return X
=======
        self.sparse = sparse
        self.class_weight = class_weight
>>>>>>> 95946d02

    def fit(self, X, y, class_weight=None, sample_weight=None):
        """Fit the SVM model according to the given training data.

        Parameters
        ----------
        X : {array-like, sparse matrix}, shape = [n_samples, n_features]
            Training vectors, where n_samples is the number of samples
            and n_features is the number of features.

        y : array-like, shape = [n_samples]
            Target values (integers in classification, real numbers in
            regression)

        sample_weight : array-like, shape = [n_samples], optional
            Weights applied to individual samples (1. for unweighted).

        Returns
        -------
        self : object
            Returns self.

        Notes
        ------
        If X and y are not C-ordered and contiguous arrays of np.float64 and
        X is not a scipy.sparse.csr_matrix, X and/or y may be copied.

        If X is a dense array, then the other methods will not support sparse
        matrices as input.
        """
        self._sparse = sp.isspmatrix(X) if self.sparse == "auto" else self.sparse
        if class_weight != None:
            warnings.warn("'class_weight' is now an initialization parameter."
                    "Using it in the 'fit' method is deprecated.",
                    DeprecationWarning)
            self.class_weight = class_weight
        fit = self._sparse_fit if self._sparse else self._dense_fit
        fit(X, y, sample_weight)
        return self

    def _dense_fit(self, X, y, sample_weight=None):
        X = np.asarray(X, dtype=np.float64, order='C')
        y = np.asarray(y, dtype=np.float64, order='C')
        sample_weight = np.asarray([] if sample_weight is None
                                      else sample_weight, dtype=np.float64)

        if hasattr(self, 'kernel_function'):
            # you must store a reference to X to compute the kernel in predict
            # TODO: add keyword copy to copy on demand
            self.__Xfit = X
            X = self._compute_kernel(X)

        self.class_weight_, self.class_weight_label_ = \
                     _get_class_weight(self.class_weight, y)

        # check dimensions
        solver_type = LIBSVM_IMPL.index(self.impl)
        if solver_type != 2 and X.shape[0] != y.shape[0]:
            raise ValueError("X and y have incompatible shapes.\n" +
                             "X has %s samples, but y has %s." %
                             (X.shape[0], y.shape[0]))

        if self.kernel == "precomputed" and X.shape[0] != X.shape[1]:
            raise ValueError("X.shape[0] should be equal to X.shape[1]")

        if (self.kernel in ['poly', 'rbf']) and (self.gamma == 0):
            # if custom gamma is not provided ...
            self.gamma = 1.0 / X.shape[1]
        self.shape_fit_ = X.shape

        # set default parameters
        C = self.C
        if getattr(self, 'scale_C', False):
            C = self.C / float(X.shape[0])
        epsilon = self.epsilon
        if epsilon is None:
            epsilon = 0.1

        # we don't pass **self.get_params() to allow subclasses to
        # add other parameters to __init__
        self.support_, self.support_vectors_, self.n_support_, \
        self.dual_coef_, self.intercept_, self.label_, self.probA_, \
        self.probB_ = libsvm.fit(X, y,
            svm_type=solver_type, sample_weight=sample_weight,
            class_weight=self.class_weight_,
            class_weight_label=self.class_weight_label_,
            kernel=self.kernel, C=C, nu=self.nu,
            probability=self.probability, degree=self.degree,
            shrinking=self.shrinking, tol=self.tol, cache_size=self.cache_size,
            coef0=self.coef0, gamma=self.gamma, epsilon=epsilon)

        # In binary case, we need to flip the sign of coef, intercept and
        # decision function. Use self._intercept_ internally.
        self._intercept_ = self.intercept_.copy()
        if len(self.label_) == 2 and self.impl != 'one_class':
            self.intercept_ *= -1

    def _sparse_fit(self, X, y, sample_weight=None):
        """
        Fit the SVM model according to the given training data and parameters.

        Parameters
        ----------
        X : sparse matrix, shape = [n_samples, n_features]
            Training vectors, where n_samples is the number of samples and
            n_features is the number of features.

        y : array-like, shape = [n_samples]
            Target values (integers in classification, real numbers in
            regression)

        class_weight : {dict, 'auto'}, optional
            Weights associated with classes in the form
            {class_label : weight}. If not given, all classes are
            supposed to have weight one.

            The 'auto' mode uses the values of y to automatically adjust
            weights inversely proportional to class frequencies.

        sample_weight : array-like, shape = [n_samples], optional
            Weights applied to individual samples (1. for unweighted).

        Returns
        -------
        self : object
            Returns an instance of self.

        Notes
        -----
        For maximum effiency, use a sparse matrix in csr format
        (scipy.sparse.csr_matrix)
        """

        X = sp.csr_matrix(X)
        X.data = np.asarray(X.data, dtype=np.float64, order='C')
        y = np.asarray(y, dtype=np.float64, order='C')
        sample_weight = np.asarray([] if sample_weight is None
                                      else sample_weight, dtype=np.float64)

        if X.shape[0] != y.shape[0]:
            raise ValueError("X and y have incompatible shapes: %r vs %r\n"
                             "Note: Sparse matrices cannot be indexed w/"
                             "boolean masks (use `indices=True` in CV)."
                             % (X.shape, y.shape))

        if sample_weight.shape[0] > 0 and sample_weight.shape[0] != X.shape[0]:
            raise ValueError("sample_weight and X have incompatible shapes:"
                             "%r vs %r\n"
                             "Note: Sparse matrices cannot be indexed w/"
                             "boolean masks (use `indices=True` in CV)."
                             % (sample_weight.shape, X.shape))

        solver_type = LIBSVM_IMPL.index(self.impl)
        kernel_type = self._sparse_kernels.index(self.kernel)

        self.class_weight_, self.class_weight_label_ = \
                     _get_class_weight(self.class_weight, y)

        if (kernel_type in [1, 2]) and (self.gamma == 0):
            # if custom gamma is not provided ...
            self.gamma = 1.0 / X.shape[1]

        C = self.C
        if self.scale_C:
            C /= float(X.shape[0])

        self.support_vectors_, dual_coef_data, self.intercept_, self.label_, \
            self.n_support_, self.probA_, self.probB_ = \
            libsvm_sparse.libsvm_sparse_train(
                 X.shape[1], X.data, X.indices, X.indptr, y, solver_type,
                 kernel_type, self.degree, self.gamma, self.coef0, self.tol,
                 C, self.class_weight_label_, self.class_weight_,
                 sample_weight, self.nu, self.cache_size, self.epsilon,
                 int(self.shrinking), int(self.probability))

        # In binary case, we need to flip the sign of coef, intercept and
        # decision function. Use self._intercept_ internally.
        self._intercept_ = self.intercept_.copy()
        if len(self.label_) == 2 and self.impl != 'one_class':
            self.intercept_ *= -1

        n_class = len(self.label_) - 1
        n_SV = self.support_vectors_.shape[0]

        dual_coef_indices = np.tile(np.arange(n_SV), n_class)
        dual_coef_indptr = np.arange(0, dual_coef_indices.size + 1,
                                     dual_coef_indices.size / n_class)
        self.dual_coef_ = sp.csr_matrix(
            (dual_coef_data, dual_coef_indices, dual_coef_indptr),
            (n_class, n_SV))

    def predict(self, X):
        """Perform classification or regression samples in X.

        For a classification model, the predicted class for each
        sample in X is returned.  For a regression model, the function
        value of X calculated is returned.

        For an one-class model, +1 or -1 is returned.

        Parameters
        ----------
        X : {array-like, sparse matrix}, shape = [n_samples, n_features]

        Returns
        -------
        C : array, shape = [n_samples]
        """
        X = self._validate_for_predict(X)
        predict = self._sparse_predict if self._sparse else self._dense_predict
        return predict(X)

    def _dense_predict(self, X):
        X = np.asarray(X, dtype=np.float64, order='C')
        if X.ndim == 1:
            # don't use np.atleast_2d, it doesn't guarantee C-contiguity
            X = np.reshape(X, (1, -1), order='C')
        n_samples, n_features = X.shape
        X = self._compute_kernel(X)

        if self.kernel == "precomputed":
            if X.shape[1] != self.shape_fit_[0]:
                raise ValueError("X.shape[1] = %d should be equal to %d, "
                                 "the number of samples at training time" %
                                 (X.shape[1], self.shape_fit_[0]))
        elif n_features != self.shape_fit_[1]:
            raise ValueError("X.shape[1] = %d should be equal to %d, "
                             "the number of features at training time" %
                             (n_features, self.shape_fit_[1]))

        epsilon = self.epsilon
        if epsilon == None:
            epsilon = 0.1

        svm_type = LIBSVM_IMPL.index(self.impl)
        return libsvm.predict(
            X, self.support_, self.support_vectors_, self.n_support_,
            self.dual_coef_, self._intercept_,
            self.label_, self.probA_, self.probB_,
            svm_type=svm_type,
            kernel=self.kernel, C=self.C, nu=self.nu,
            probability=self.probability, degree=self.degree,
            shrinking=self.shrinking, tol=self.tol, cache_size=self.cache_size,
            coef0=self.coef0, gamma=self.gamma, epsilon=epsilon)

    def _sparse_predict(self, X):
        X = sp.csr_matrix(X, dtype=np.float64)
        kernel_type = self._sparse_kernels.index(self.kernel)

        return libsvm_sparse.libsvm_sparse_predict(
                      X.data, X.indices, X.indptr,
                      self.support_vectors_.data,
                      self.support_vectors_.indices,
                      self.support_vectors_.indptr,
                      self.dual_coef_.data, self._intercept_,
                      LIBSVM_IMPL.index(self.impl), kernel_type,
                      self.degree, self.gamma, self.coef0, self.tol,
                      self.C, self.class_weight_label_, self.class_weight_,
                      self.nu, self.epsilon, self.shrinking,
                      self.probability, self.n_support_, self.label_,
                      self.probA_, self.probB_)

    def predict_proba(self, X):
        """Compute the likehoods each possible outcomes of samples in T.

        The model need to have probability information computed at training
        time: fit with attribute `probability` set to True.

        Parameters
        ----------
        X : array-like, shape = [n_samples, n_features]

        Returns
        -------
        X : array-like, shape = [n_samples, n_classes]
            Returns the probability of the sample for each class in
            the model, where classes are ordered by arithmetical
            order.

        Notes
        -----
        The probability model is created using cross validation, so
        the results can be slightly different than those obtained by
        predict. Also, it will meaningless results on very small
        datasets.
        """
        if not self.probability:
            raise ValueError(
                    "probability estimates must be enabled to use this method")

        if self.impl not in ('c_svc', 'nu_svc'):
            raise NotImplementedError("predict_proba only implemented for SVC "
                                      "and NuSVC")

        X = self._validate_for_predict(X)
        pred_proba = self._sparse_predict_proba if self._sparse \
                                                else self._dense_predict_proba
        return pred_proba(X)

    def _dense_predict_proba(self, X):
        X = self._compute_kernel(X)

        epsilon = self.epsilon
        if epsilon == None:
            epsilon = 0.1

        svm_type = LIBSVM_IMPL.index(self.impl)
        pprob = libsvm.predict_proba(
            X, self.support_, self.support_vectors_, self.n_support_,
            self.dual_coef_, self._intercept_, self.label_,
            self.probA_, self.probB_,
            svm_type=svm_type, kernel=self.kernel, C=self.C, nu=self.nu,
            probability=self.probability, degree=self.degree,
            shrinking=self.shrinking, tol=self.tol, cache_size=self.cache_size,
            coef0=self.coef0, gamma=self.gamma, epsilon=epsilon)

        return pprob

    def _compute_kernel(self, X):
        """Return the data transformed by a callable kernel"""
        if hasattr(self, 'kernel_function'):
            # in the case of precomputed kernel given as a function, we
            # have to compute explicitly the kernel matrix
            X = np.asarray(self.kernel_function(X, self.__Xfit),
                           dtype=np.float64, order='C')
        return X

    def _sparse_predict_proba(self, X):
        X.data = np.asarray(X.data, dtype=np.float64, order='C')
        kernel_type = self._sparse_kernels.index(self.kernel)

        return libsvm_sparse.libsvm_sparse_predict_proba(
            X.data, X.indices, X.indptr,
            self.support_vectors_.data,
            self.support_vectors_.indices,
            self.support_vectors_.indptr,
            self.dual_coef_.data, self._intercept_,
            LIBSVM_IMPL.index(self.impl), kernel_type,
            self.degree, self.gamma, self.coef0, self.tol,
            self.C, self.class_weight_label_, self.class_weight_,
            self.nu, self.epsilon, self.shrinking,
            self.probability, self.n_support_, self.label_,
            self.probA_, self.probB_)

    def predict_log_proba(self, X):
        """Compute the log likehoods each possible outcomes of samples in X.

        The model need to have probability information computed at training
        time: fit with attribute `probability` set to True.

        Parameters
        ----------
        X : array-like, shape = [n_samples, n_features]

        Returns
        -------
        X : array-like, shape = [n_samples, n_classes]
            Returns the log-probabilities of the sample for each class in
            the model, where classes are ordered by arithmetical
            order.

        Notes
        -----
        The probability model is created using cross validation, so
        the results can be slightly different than those obtained by
        predict. Also, it will meaningless results on very small
        datasets.
        """
        return np.log(self.predict_proba(X))

    def decision_function(self, X):
        """Distance of the samples X to the separating hyperplane.

        Parameters
        ----------
        X : array-like, shape = [n_samples, n_features]

        Returns
        -------
        X : array-like, shape = [n_samples, n_class * (n_class-1) / 2]
            Returns the decision function of the sample for each class
            in the model.
        """
        if self._sparse:
            raise ValueError("decision_function not supported for sparse SVM")

        X = array2d(X, dtype=np.float64, order="C")

        epsilon = self.epsilon
        if epsilon == None:
            epsilon = 0.1
        dec_func = libsvm.decision_function(
            X, self.support_, self.support_vectors_, self.n_support_,
            self.dual_coef_, self._intercept_, self.label_,
            self.probA_, self.probB_,
            svm_type=LIBSVM_IMPL.index(self.impl),
            kernel=self.kernel, C=self.C, nu=self.nu,
            probability=self.probability, degree=self.degree,
            shrinking=self.shrinking, tol=self.tol, cache_size=self.cache_size,
            coef0=self.coef0, gamma=self.gamma, epsilon=epsilon)

        # In binary case, we need to flip the sign of coef, intercept and
        # decision function.
        if len(self.label_) == 2 and self.impl != 'one_class':
            return -dec_func

        return dec_func

    def _validate_for_predict(self, X):
        X = atleast2d_or_csr(X, dtype=np.float64, order="C")
        if self._sparse and not sp.isspmatrix(X):
            X = sp.csr_matrix(X)
        if sp.issparse(X) and not self._sparse:
            raise ValueError(
                "cannot use sparse input in %r trained on dense data"
                % type(self).__name__)
        return X

    @property
    def coef_(self):
        if self.kernel != 'linear':
            raise ValueError('coef_ is only available when using a '
                             'linear kernel')

        if self.dual_coef_.shape[0] == 1:
            # binary classifier
            coef = -safe_sparse_dot(self.dual_coef_, self.support_vectors_)
        else:
            # 1vs1 classifier
            coef = _one_vs_one_coef(self.dual_coef_, self.n_support_,
                    self.support_vectors_)
            if sp.issparse(coef[0]):
                coef = sp.vstack(coef).tocsr()
            else:
                coef = np.vstack(coef)

        # coef_ being a read-only property it's better to mark the value as
        # immutable to avoid hiding potential bugs for the unsuspecting user
        if sp.issparse(coef):
            # sparse matrix do not have global flags
            coef.data.flags.writeable = False
        else:
            # regular dense array
            coef.flags.writeable = False
        return coef


class BaseLibLinear(BaseEstimator):
    """Base for classes binding liblinear (dense and sparse versions)"""

    _solver_type_dict = {
        'PL2_LLR_D0': 0,  # L2 penalty, logistic regression
        'PL2_LL2_D1': 1,  # L2 penalty, L2 loss, dual form
        'PL2_LL2_D0': 2,  # L2 penalty, L2 loss, primal form
        'PL2_LL1_D1': 3,  # L2 penalty, L1 Loss, dual form
        'MC_SVC': 4,      # Multi-class Support Vector Classification
        'PL1_LL2_D0': 5,  # L1 penalty, L2 Loss, primal form
        'PL1_LLR_D0': 6,  # L1 penalty, logistic regression
        'PL2_LLR_D1': 7,  # L2 penalty, logistic regression, dual form
        }

    def __init__(self, penalty='l2', loss='l2', dual=True, tol=1e-4, C=1.0,
            multi_class='ovr', fit_intercept=True, intercept_scaling=1,
            scale_C=True, class_weight=None):
        self.penalty = penalty
        self.loss = loss
        self.dual = dual
        self.tol = tol
        self.C = C
        self.fit_intercept = fit_intercept
        self.intercept_scaling = intercept_scaling
        self.multi_class = multi_class
        self.scale_C = scale_C
        self.class_weight = class_weight

        if not scale_C:
            warnings.warn('SVM: scale_C will disappear and be assumed to be '
                          'True in scikit-learn 0.12', FutureWarning,
                          stacklevel=2)

        # Check that the arguments given are valid:
        self._get_solver_type()

    def _get_solver_type(self):
        """Find the liblinear magic number for the solver.

        This number depends on the values of the following attributes:
          - multi_class
          - penalty
          - loss
          - dual
        """
        if self.multi_class == 'crammer_singer':
            solver_type = 'MC_SVC'
        else:
            if self.multi_class != 'ovr':
                raise ValueError("`multi_class` must be one of `ovr`, "
                        "`crammer_singer`")
            solver_type = "P%s_L%s_D%d" % (
                self.penalty.upper(), self.loss.upper(), int(self.dual))
        if not solver_type in self._solver_type_dict:
            if self.penalty.upper() == 'L1' and self.loss.upper() == 'L1':
                error_string = ("The combination of penalty='l1' "
                    "and loss='l1' is not supported.")
            elif self.penalty.upper() == 'L2' and self.loss.upper() == 'L1':
                # this has to be in primal
                error_string = ("loss='l2' and penalty='l1' is "
                    "only supported when dual='true'.")
            else:
                # only PL1 in dual remains
                error_string = ("penalty='l1' is only supported "
                    "when dual='false'.")
            raise ValueError('Not supported set of arguments: '
                             + error_string)
        return self._solver_type_dict[solver_type]

    def fit(self, X, y, class_weight=None):
        """Fit the model according to the given training data.

        Parameters
        ----------
        X : {array-like, sparse matrix}, shape = [n_samples, n_features]
            Training vector, where n_samples in the number of samples and
            n_features is the number of features.

        y : array-like, shape = [n_samples]
            Target vector relative to X

        class_weight : {dict, 'auto'}, optional
            Weights associated with classes. If not given, all classes
            are supposed to have weight one.

        Returns
        -------
        self : object
            Returns self.
        """

        if class_weight != None:
            warnings.warn("'class_weight' is now an initialization parameter."
                    "Using it in the 'fit' method is deprecated.",
                    DeprecationWarning)
            self.class_weight = class_weight

        X = atleast2d_or_csr(X, dtype=np.float64, order="C")
        y = np.asarray(y, dtype=np.int32).ravel()
        self._sparse = sp.isspmatrix(X)

        self.class_weight_, self.class_weight_label_ = \
                     _get_class_weight(self.class_weight, y)

        if X.shape[0] != y.shape[0]:
            raise ValueError("X and y have incompatible shapes.\n" +
                             "X has %s samples, but y has %s." % \
                             (X.shape[0], y.shape[0]))

        C = self.C
        if self.scale_C:
            C = C / float(X.shape[0])

        train = liblinear.csr_train_wrap if self._sparse \
                                         else liblinear.train_wrap
        self.raw_coef_, self.label_ = train(X, y, self._get_solver_type(),
                                            self.tol, self._get_bias(), C,
                                            self.class_weight_label_,
                                            self.class_weight_)

        return self

    def predict(self, X):
        """Predict target values of X according to the fitted model.

        Parameters
        ----------
        X : {array-like, sparse matrix}, shape = [n_samples, n_features]

        Returns
        -------
        C : array, shape = [n_samples]
        """
        X = self._validate_for_predict(X)
        self._check_n_features(X)

        predict = liblinear.csr_predict_wrap if self._sparse \
                                             else liblinear.predict_wrap
        return predict(X, self.raw_coef_, self._get_solver_type(), self.tol,
                       self.C, self.class_weight_label_, self.class_weight_,
                       self.label_, self._get_bias())

    def decision_function(self, X):
        """Decision function value for X according to the trained model.

        Parameters
        ----------
        X : array-like, shape = [n_samples, n_features]

        Returns
        -------
        T : array-like, shape = [n_samples, n_class]
            Returns the decision function of the sample for each class
            in the model.
        """
        X = self._validate_for_predict(X)
        self._check_n_features(X)

        dfunc_wrap = liblinear.csr_decision_function_wrap \
                       if self._sparse \
                       else liblinear.decision_function_wrap

        dec_func = dfunc_wrap(X, self.raw_coef_, self._get_solver_type(),
                self.tol, self.C, self.class_weight_label_, self.class_weight_,
                self.label_, self._get_bias())

        return dec_func

    def _check_n_features(self, X):
        n_features = self.raw_coef_.shape[1]
        if self.fit_intercept:
            n_features -= 1
        if X.shape[1] != n_features:
            raise ValueError("X.shape[1] should be %d, not %d." % (n_features,
                                                                   X.shape[1]))

    def _validate_for_predict(self, X):
        X = atleast2d_or_csr(X, dtype=np.float64, order="C")
        if self._sparse and not sp.isspmatrix(X):
            X = sp.csr_matrix(X)
        elif sp.isspmatrix(X) and not self._sparse:
            raise ValueError(
                "cannot use sparse input in %r trained on dense data"
                % type(self).__name__)
        return X

    def _get_intercept_(self):
        if self.fit_intercept:
            ret = self.intercept_scaling * self.raw_coef_[:, -1]
            return ret
        return 0.0

    def _set_intercept_(self, intercept):
        self.fit_intercept = True

        intercept /= self.intercept_scaling
        intercept = intercept.reshape(-1, 1)

        self.raw_coef_ = np.hstack((self.raw_coef_[:, : -1], intercept))
        # We need fortran ordered arrays for the predict
        self.raw_coef_ = np.asfortranarray(self.raw_coef_)

    intercept_ = property(_get_intercept_, _set_intercept_)

    def _get_coef_(self):
        if self.fit_intercept:
            ret = self.raw_coef_[:, : -1].copy()
<<<<<<< HEAD
        else:
            ret = self.raw_coef_.copy()

        # as coef_ is readonly property, mark the returned value as immutable
        # to avoid silencing potential bugs
        if len(self.label_) <= 2:
            ret *= -1
            ret.flags.writeable = False
            return ret
        else:
            ret.flags.writeable = False
            return ret
=======
        else:
            ret = self.raw_coef_.copy()

        # mark the returned value as immutable
        # to avoid silencing potential bugs
        ret.flags.writeable = False
        return ret

    def _set_coef_(self, coef):
        raw_intercept = self.raw_coef_[:, -1].reshape(-1, 1)

        self.raw_coef_ = coef

        if self.fit_intercept:
            self.raw_coef_ = np.hstack((self.raw_coef_, raw_intercept))

        # We need fortran ordered arrays for the predict
        self.raw_coef_ = np.asfortranarray(self.raw_coef_)

    coef_ = property(_get_coef_, _set_coef_)
>>>>>>> 95946d02

    def _get_bias(self):
        if self.fit_intercept:
            return self.intercept_scaling
        else:
            return -1.0


libsvm.set_verbosity_wrap(0)
libsvm_sparse.set_verbosity_wrap(0)<|MERGE_RESOLUTION|>--- conflicted
+++ resolved
@@ -1,22 +1,12 @@
 import numpy as np
 import scipy.sparse as sp
-<<<<<<< HEAD
-=======
 import warnings
->>>>>>> 95946d02
 
 from . import libsvm, liblinear
 from . import libsvm_sparse
 from ..base import BaseEstimator
-<<<<<<< HEAD
-from ..utils import array2d
-from ..utils import safe_asarray
-from ..utils.extmath import safe_sparse_dot
-import warnings
-=======
 from ..utils import array2d, atleast2d_or_csr
 from ..utils.extmath import safe_sparse_dot
->>>>>>> 95946d02
 
 
 LIBSVM_IMPL = ['c_svc', 'nu_svc', 'one_class', 'epsilon_svr', 'nu_svr']
@@ -112,76 +102,8 @@
         self.probability = probability
         self.cache_size = cache_size
         self.scale_C = scale_C
-<<<<<<< HEAD
-
-    @abstractmethod
-    def fit(self, X, y, class_weight=None, sample_weight=None):
-        pass
-
-    @abstractmethod
-    def predict(self, X):
-        pass
-
-    @abstractmethod
-    def predict_proba(self, X):
-        pass
-
-    def predict_log_proba(self, T):
-        """Compute the log likehoods each possible outcomes of samples in T.
-
-        The model need to have probability information computed at training
-        time: fit with attribute `probability` set to True.
-
-        Parameters
-        ----------
-        T : array-like, shape = [n_samples, n_features]
-
-        Returns
-        -------
-        T : array-like, shape = [n_samples, n_classes]
-            Returns the log-probabilities of the sample for each class in
-            the model, where classes are ordered by arithmetical
-            order.
-
-        Notes
-        -----
-        The probability model is created using cross validation, so
-        the results can be slightly different than those obtained by
-        predict. Also, it will meaningless results on very small
-        datasets.
-        """
-        return np.log(self.predict_proba(T))
-
-    @property
-    def coef_(self):
-        if self.kernel != 'linear':
-            raise ValueError('coef_ is only available when using a '
-                             'linear kernel')
-        coef = safe_sparse_dot(self.dual_coef_, self.support_vectors_)
-        # coef_ being a read-only property it's better to mark the value as
-        # immutable to avoid hiding potential bugs for the unsuspecting user
-        if sp.issparse(coef):
-            # sparse matrix do not have global flags
-            coef.data.flags.writeable = False
-        else:
-            # regular dense array
-            coef.flags.writeable = False
-        return coef
-
-
-class DenseBaseLibSVM(BaseLibSVM):
-    def _compute_kernel(self, X):
-        """Return the data transformed by a callable kernel"""
-        if hasattr(self, 'kernel_function'):
-            # in the case of precomputed kernel given as a function, we
-            # have to compute explicitly the kernel matrix
-            X = np.asarray(self.kernel_function(X, self.__Xfit),
-                           dtype=np.float64, order='C')
-        return X
-=======
         self.sparse = sparse
         self.class_weight = class_weight
->>>>>>> 95946d02
 
     def fit(self, X, y, class_weight=None, sample_weight=None):
         """Fit the SVM model according to the given training data.
@@ -836,20 +758,6 @@
     def _get_coef_(self):
         if self.fit_intercept:
             ret = self.raw_coef_[:, : -1].copy()
-<<<<<<< HEAD
-        else:
-            ret = self.raw_coef_.copy()
-
-        # as coef_ is readonly property, mark the returned value as immutable
-        # to avoid silencing potential bugs
-        if len(self.label_) <= 2:
-            ret *= -1
-            ret.flags.writeable = False
-            return ret
-        else:
-            ret.flags.writeable = False
-            return ret
-=======
         else:
             ret = self.raw_coef_.copy()
 
@@ -870,7 +778,6 @@
         self.raw_coef_ = np.asfortranarray(self.raw_coef_)
 
     coef_ = property(_get_coef_, _set_coef_)
->>>>>>> 95946d02
 
     def _get_bias(self):
         if self.fit_intercept:
